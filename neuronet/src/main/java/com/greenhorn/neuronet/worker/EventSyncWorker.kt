--- conflicted
+++ resolved
@@ -60,23 +60,14 @@
 
             val uploadRequest = OneTimeWorkRequestBuilder<EventSyncWorker>()
                 .setConstraints(constraints)
-<<<<<<< HEAD
-                .addTag(WORK_NAME)
-                .setInputData(Data.Builder().putBoolean(KEY_HAS_NETWORK, hasNetwork).putString(URL, finalApiEndpoint).build())
-                .setBackoffCriteria(  //todo: retry mech not required
-=======
                 .setInputData(Data.Builder().putString(URL, finalApiEndpoint).build())
                 .setBackoffCriteria(
->>>>>>> 17fcea76
                     BackoffPolicy.EXPONENTIAL,
                     10, // Initial delay
                     TimeUnit.SECONDS
                 )
                 .build()
 
-<<<<<<< HEAD
-            WorkManager.getInstance(context).enqueue(uploadRequest) //todo: why not used enqueueUniqueWork
-=======
             // Use enqueueUniqueWork with a policy.
            WorkManager.getInstance(context).enqueueUniqueWork(
                 SYNC_WORK_NAME,
@@ -114,7 +105,6 @@
                     }
 
             }
->>>>>>> 17fcea76
         }
     }
 
@@ -131,15 +121,9 @@
         try {
             Logger.d("EventUploadWorker running...")
             val url = inputData.getString(URL) // Assume network is available if not specified
-<<<<<<< HEAD
-
             //todo: not required, will be handle by workManager and for logging, handle HttpException
-            if (!networkStatus && !isNetworkAvailable(applicationContext)) {
-                println("No network connectivity. Retrying later.")
-=======
             if (!isNetworkAvailable(applicationContext)) {
                 Logger.d("No network connectivity. Retrying later.")
->>>>>>> 17fcea76
                 return@withContext Result.retry()
             }
 
