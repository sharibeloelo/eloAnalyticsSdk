package com.greenhorn.neuronet.client

import com.greenhorn.neuronet.AnalyticsEvent
import com.greenhorn.neuronet.extension.toEventDto
import com.greenhorn.neuronet.extension.toMap
import com.greenhorn.neuronet.model.EloAnalyticsEventDto
import com.greenhorn.neuronet.service.ApiService
import retrofit2.Response
import kotlin.collections.map

/**
 * A simple, mock API client to simulate sending events to a backend.
 * In a real-world application, this would be replaced by a Retrofit or Ktor client.
 *
 * @param endpoint The URL of the backend service.
 */
//TODO: THIS SHOULD BE INJECTED VIA DI to not make it coupled in the dependent classes
class ApiClient(val apiClient: ApiService){
    /**
     * Simulates sending a batch of events to the backend.
     * This function introduces an artificial delay and can randomly fail to
     * demonstrate the SDK's retry and error handling capabilities.
     *
     * @param events The list of events to send.
     * @return A boolean indicating if the call was successful.
     */
    suspend fun sendEvents(url : String, events: List<EloAnalyticsEventDto>) : Response<Void> {
        // In a real implementation, you would serialize the 'events' list to JSON
        // and send it as the body of a POST request.
        val eventsForApi: List<Map<String, Any>> = events.map { event ->
            event.toMap() // Use the new function here
        }
        return apiClient.trackEvent(url, eventsForApi)
    }

<<<<<<< HEAD
    //TODO: CAN MAKE OVERLOAD FUNCTION WITH DIFFERENT SIGNATURE
    suspend fun sendSingleEvents(url : String, events: Event) : Response<Void> {
=======
    suspend fun sendSingleEvents(url : String, events: EloAnalyticsEventDto) : Response<Void> {
>>>>>>> 17fcea76
        // In a real implementation, you would serialize the 'events' list to JSON
        // and send it as the body of a POST request.
        return apiClient.trackEvent(url, events.toMap())
    }
}<|MERGE_RESOLUTION|>--- conflicted
+++ resolved
@@ -33,12 +33,8 @@
         return apiClient.trackEvent(url, eventsForApi)
     }
 
-<<<<<<< HEAD
     //TODO: CAN MAKE OVERLOAD FUNCTION WITH DIFFERENT SIGNATURE
-    suspend fun sendSingleEvents(url : String, events: Event) : Response<Void> {
-=======
     suspend fun sendSingleEvents(url : String, events: EloAnalyticsEventDto) : Response<Void> {
->>>>>>> 17fcea76
         // In a real implementation, you would serialize the 'events' list to JSON
         // and send it as the body of a POST request.
         return apiClient.trackEvent(url, events.toMap())
